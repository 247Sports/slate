import Schema from '../models/schema'
import Text from '../models/text'

/*
    This module contains the default schema to normalize documents
 */

function isInlineVoid(node) {
  return (node.kind == 'inline' && node.isVoid)
}

/**
 * A default schema rule to only allow block nodes in documents.
 *
 * @type {Object}
 */

const DOCUMENT_CHILDREN_RULE = {
  match: (node) => {
    return node.kind == 'document'
  },
  validate: (document) => {
    const { nodes } = document
    const invalids = nodes.filter(n => n.kind != 'block')
    return invalids.size ? invalids : null
  },
  normalize: (transform, document, invalids) => {
    return invalids.reduce((t, n) => t.removeNodeByKey(n.key, { normalize: false }), transform)
  }
}

/**
 * A default schema rule to only allow block, inline and text nodes in blocks.
 *
 * @type {Object}
 */

const BLOCK_CHILDREN_RULE = {
  match: (node) => {
    return node.kind == 'block'
  },
  validate: (block) => {
    const { nodes } = block
    const invalids = nodes.filter(n => n.kind != 'block' && n.kind != 'inline' && n.kind != 'text')
    return invalids.size ? invalids : null
  },
  normalize: (transform, block, invalids) => {
    return invalids.reduce((t, n) => t.removeNodeByKey(n.key, { normalize: false }), transform)
  }
}

/**
 * A default schema rule to have at least one text node in blocks/inlines
 *
 * @type {Object}
 */

const MIN_TEXT_RULE = {
    match: (object) => {
      return object.kind == 'block' || object.kind == 'inline'
    },
    validate: (node) => {
      const { nodes } = node
      return nodes.size === 0 ? true : null
    },
    normalize: (transform, node) => {
      return transform.insertNodeByKey(node.key, 0, Text.create(), { normalize: false })
    }
}

/**
 * A default schema rule to only allow inline and text nodes in inlines.
 *
 * @type {Object}
 */

const INLINE_CHILDREN_RULE = {
  match: (object) => {
    return object.kind == 'inline'
  },
  validate: (inline) => {
    const { nodes } = inline
    const invalids = nodes.filter(n => n.kind != 'inline' && n.kind != 'text')
    return invalids.size ? invalids : null
},
  normalize: (transform, inline, invalids) => {
    return invalids.reduce((t, n) => t.removeNodeByKey(n.key, { normalize: false }), transform)
  }
}

/**
 * A default schema rule to ensure that inline nodes are not empty
 *
 * @type {Object}
 */

const INLINE_NO_EMPTY = {
  match: (object) => {
    return object.kind == 'block'
  },
  validate: (block) => {
    return block.nodes.some((child) => {
      return child.kind == 'inline' && child.text == ''
    })
  },
  normalize: (transform, block) => {
    return block.nodes.reduce((tr, child, index) => {
      if (child.kind == 'inline' && child.text == '') {
        return transform
          .removeNodeByKey(child.key, { normalize: false })
          .insertNodeByKey(block.key, index, Text.createFromString(''), { normalize: false })
      } else {
        return tr
      }
    }, transform)
  }
}

/**
 * A default schema rule to ensure that void nodes contain a single space of content.
 *
 * @type {Object}
 */

const INLINE_VOID_TEXT_RULE = {
  match: (object) => {
    return (object.kind == 'inline' || object.kind == 'block') && object.isVoid
  },
  validate: (node) => {
    return node.text !== ' ' || node.nodes.size !== 1
  },
  normalize: (transform, node, result) => {
      transform = node.nodes.reduce((t, child) => {
          return t.removeNodeByKey(child.key, { normalize: false })
      }, transform)

      return transform.insertNodeByKey(node.key, 0, Text.createFromString(' '), { normalize: false })
  }
}

/**
 * A default schema rule to ensure that inline void nodes are surrounded with text nodes
 *
 * @type {Object}
 */

const INLINE_VOID_TEXTS_AROUND_RULE = {
  match: (object) => {
<<<<<<< HEAD
    return object.kind == 'block'
=======
    return object.kind == 'block' || object.kind == 'inline'
>>>>>>> b09e3264
  },
  validate: (block) => {
    const invalids = block.nodes.reduce((accu, child, index) => {
      if (child.kind === 'block' || !child.isVoid) {
        return accu
      }

      const prevNode = index > 0 ? block.nodes.get(index - 1) : null
      const nextNode = block.nodes.get(index + 1)

      const prev = (!prevNode || isInlineVoid(prevNode))
      const next = (!nextNode || isInlineVoid(nextNode.kind))

      if (next || prev) {
        accu.push({ next, prev, index })
      }

      return accu
    }, [])

    return invalids.length ? invalids : null
  },
  normalize: (transform, block, invalids) => {
    return invalids.reduce((t, { index, next, prev }) => {
      if (prev) t = transform.insertNodeByKey(block.key, index, Text.create(), { normalize: false })
      if (next) t = transform.insertNodeByKey(block.key, index + 1, Text.create(), { normalize: false })
      return t
    }, transform)
  }
}

/**
 * Join adjacent text nodes.
 *
 * @type {Object}
 */

const NO_ADJACENT_TEXT_RULE = {
  match: (object) => {
    return object.kind == 'block' || object.kind == 'inline'
  },
  validate: (node) => {
    const { nodes } = node
    const invalids = nodes
      .map((n, i) => {
        const next = nodes.get(i + 1)
        if (n.kind !== 'text' || !next || next.kind !== 'text') {
          return
        }

        return [n, next]
      })
      .filter(Boolean)

    return invalids.size ? invalids : null
  },
  normalize: (transform, node, pairs) => {
    return pairs
        // We reverse the list since we want to handle 3 consecutive text nodes
        .reverse()
        .reduce((t, pair) => {
          const [ first, second ] = pair
          return t.joinNodeByKey(second.key, first.key, { normalize: false })
        }, transform)
  }
}


/**
 * Prevent extra empty text nodes.
 *
 * @type {Object}
 */

const NO_EMPTY_TEXT_RULE = {
  match: (object) => {
    return object.kind == 'block' || object.kind == 'inline'
  },
  validate: (node) => {
    const { nodes } = node

    if (nodes.size <= 1) {
        return
    }

    const invalids = nodes
      .filter((desc, i) => {
        if (desc.kind != 'text' || desc.length > 0) {
            return
        }

        // Empty text nodes are only allowed near inline void node
        const next = nodes.get(i + 1)
        const prev = i > 0 ? nodes.get(i - 1) : null

        // If last one and previous is an inline void, we need to preserve it
        if (!next && isInlineVoid(prev)) {
            return
        }

        // If first one and next one is an inline, we preserve it
        if (!prev && isInlineVoid(next)) {
            return
        }

        // If surrounded by inline void, we preserve it
        if (next && prev && isInlineVoid(next) && isInlineVoid(prev)) {
            return
        }

        // Otherwise we remove it
        return true
      })

    return invalids.size ? invalids : null
  },
  normalize: (transform, node, invalids) => {
    return invalids.reduce((t, text) => {
        return t.removeNodeByKey(text.key, { normalize: false })
    }, transform)
  }
}

/**
 * The default schema.
 *
 * @type {Object}
 */

const schema = Schema.create({
  rules: [
    DOCUMENT_CHILDREN_RULE,
    BLOCK_CHILDREN_RULE,
    INLINE_CHILDREN_RULE,
    INLINE_VOID_TEXT_RULE,
    MIN_TEXT_RULE,
    INLINE_NO_EMPTY,
    INLINE_VOID_TEXTS_AROUND_RULE,
    NO_ADJACENT_TEXT_RULE,
    NO_EMPTY_TEXT_RULE
  ]
})

export default schema<|MERGE_RESOLUTION|>--- conflicted
+++ resolved
@@ -146,11 +146,7 @@
 
 const INLINE_VOID_TEXTS_AROUND_RULE = {
   match: (object) => {
-<<<<<<< HEAD
-    return object.kind == 'block'
-=======
     return object.kind == 'block' || object.kind == 'inline'
->>>>>>> b09e3264
   },
   validate: (block) => {
     const invalids = block.nodes.reduce((accu, child, index) => {
