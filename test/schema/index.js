--- conflicted
+++ resolved
@@ -14,15 +14,11 @@
  */
 
 describe('schema', () => {
-<<<<<<< HEAD
   const dir = resolve(__dirname, './fixtures/')
   const categories = fs.readdirSync(dir)
 
   for (const category of categories) {
     if (category[0] == '.') continue
-=======
-  const tests = fs.readdirSync(resolve(__dirname, './fixtures'))
->>>>>>> f1a5d6f3
 
     describe(category, () => {
       const tests = fs.readdirSync(resolve(__dirname, './fixtures', category))
