<<<<<<< HEAD
import { Editor, Node, Path, Point, Range, Transforms, BaseEditor } from 'slate-latest'
=======
import {
  BaseEditor,
  Editor,
  Node,
  Path,
  Point,
  Range,
  Scrubber,
  Transforms,
} from 'slate'
>>>>>>> 82a10a38

import { Key } from '../utils/key'
import {
  EDITOR_TO_ELEMENT,
  ELEMENT_TO_NODE,
  IS_FOCUSED,
  IS_READ_ONLY,
  NODE_TO_INDEX,
  NODE_TO_KEY,
  NODE_TO_PARENT,
  EDITOR_TO_WINDOW,
  EDITOR_TO_KEY_TO_ELEMENT,
  IS_COMPOSING,
  EDITOR_TO_SCHEDULE_FLUSH,
  EDITOR_TO_PENDING_DIFFS,
} from '../utils/weak-maps'
import {
  DOMElement,
  DOMNode,
  DOMPoint,
  DOMRange,
  DOMSelection,
  DOMStaticRange,
  isDOMElement,
  isDOMSelection,
  normalizeDOMPoint,
  hasShadowRoot,
} from '../utils/dom'
import { IS_CHROME, IS_FIREFOX, IS_ANDROID } from '../utils/environment'

/**
 * A React and DOM-specific version of the `Editor` interface.
 */

export interface ReactEditor extends BaseEditor {
  insertData: (data: DataTransfer) => void
  insertFragmentData: (data: DataTransfer) => boolean
  insertTextData: (data: DataTransfer) => boolean
  setFragmentData: (
    data: DataTransfer,
    originEvent?: 'drag' | 'copy' | 'cut'
  ) => void
  hasRange: (editor: ReactEditor, range: Range) => boolean
}

// eslint-disable-next-line no-redeclare
export const ReactEditor = {
  /**
   * Check if the user is currently composing inside the editor.
   */

  isComposing(editor: ReactEditor): boolean {
    return !!IS_COMPOSING.get(editor)
  },

  /**
   * Return the host window of the current editor.
   */

  getWindow(editor: ReactEditor): Window {
    const window = EDITOR_TO_WINDOW.get(editor)
    if (!window) {
      throw new Error('Unable to find a host window element for this editor')
    }
    return window
  },

  /**
   * Find a key for a Slate node.
   */

  findKey(editor: ReactEditor, node: Node): Key {
    let key = NODE_TO_KEY.get(node)

    if (!key) {
      key = new Key()
      NODE_TO_KEY.set(node, key)
    }

    return key
  },

  /**
   * Find the path of Slate node.
   */

  findPath(editor: ReactEditor, node: Node): Path {
    const path: Path = []
    let child = node

    while (true) {
      const parent = NODE_TO_PARENT.get(child)

      if (parent == null) {
        if (Editor.isEditor(child)) {
          return path
        } else {
          break
        }
      }

      const i = NODE_TO_INDEX.get(child)

      if (i == null) {
        break
      }

      path.unshift(i)
      child = parent
    }

    throw new Error(
      `Unable to find the path for Slate node: ${Scrubber.stringify(node)}`
    )
  },

  /**
   * Find the DOM node that implements DocumentOrShadowRoot for the editor.
   */

  findDocumentOrShadowRoot(editor: ReactEditor): Document | ShadowRoot {
    const el = ReactEditor.toDOMNode(editor, editor)
    const root = el.getRootNode()

    if (
      (root instanceof Document || root instanceof ShadowRoot) &&
      root.getSelection != null
    ) {
      return root
    }

    return el.ownerDocument
  },

  /**
   * Check if the editor is focused.
   */

  isFocused(editor: ReactEditor): boolean {
    return !!IS_FOCUSED.get(editor)
  },

  /**
   * Check if the editor is in read-only mode.
   */

  isReadOnly(editor: ReactEditor): boolean {
    return !!IS_READ_ONLY.get(editor)
  },

  /**
   * Blur the editor.
   */

  blur(editor: ReactEditor): void {
    const el = ReactEditor.toDOMNode(editor, editor)
    const root = ReactEditor.findDocumentOrShadowRoot(editor)
    IS_FOCUSED.set(editor, false)

    if (root.activeElement === el) {
      el.blur()
    }
  },

  /**
   * Focus the editor.
   */

  focus(editor: ReactEditor): void {
    const el = ReactEditor.toDOMNode(editor, editor)
    const root = ReactEditor.findDocumentOrShadowRoot(editor)
    IS_FOCUSED.set(editor, true)

    if (root.activeElement !== el) {
      el.focus({ preventScroll: true })
    }
  },

  /**
   * Deselect the editor.
   */

  deselect(editor: ReactEditor): void {
    const el = ReactEditor.toDOMNode(editor, editor)
    const { selection } = editor
    const root = ReactEditor.findDocumentOrShadowRoot(editor)
    const domSelection = root.getSelection()

    if (domSelection && domSelection.rangeCount > 0) {
      domSelection.removeAllRanges()
    }

    if (selection) {
      Transforms.deselect(editor)
    }
  },

  /**
   * Check if a DOM node is within the editor.
   */

  hasDOMNode(
    editor: ReactEditor,
    target: DOMNode,
    options: { editable?: boolean } = {}
  ): boolean {
    const { editable = false } = options
    const editorEl = ReactEditor.toDOMNode(editor, editor)
    let targetEl

    // COMPAT: In Firefox, reading `target.nodeType` will throw an error if
    // target is originating from an internal "restricted" element (e.g. a
    // stepper arrow on a number input). (2018/05/04)
    // https://github.com/ianstormtaylor/slate/issues/1819
    try {
      targetEl = (isDOMElement(target)
        ? target
        : target.parentElement) as HTMLElement
    } catch (err) {
      if (
        !err.message.includes('Permission denied to access property "nodeType"')
      ) {
        throw err
      }
    }

    if (!targetEl) {
      return false
    }

    return (
      targetEl.closest(`[data-slate-editor]`) === editorEl &&
      (!editable || targetEl.isContentEditable
        ? true
        : (typeof targetEl.isContentEditable === 'boolean' && // isContentEditable exists only on HTMLElement, and on other nodes it will be undefined
            // this is the core logic that lets you know you got the right editor.selection instead of null when editor is contenteditable="false"(readOnly)
            targetEl.closest('[contenteditable="false"]') === editorEl) ||
          !!targetEl.getAttribute('data-slate-zero-width'))
    )
  },

  /**
   * Insert data from a `DataTransfer` into the editor.
   */

  insertData(editor: ReactEditor, data: DataTransfer): void {
    editor.insertData(data)
  },

  /**
   * Insert fragment data from a `DataTransfer` into the editor.
   */

  insertFragmentData(editor: ReactEditor, data: DataTransfer): boolean {
    return editor.insertFragmentData(data)
  },

  /**
   * Insert text data from a `DataTransfer` into the editor.
   */

  insertTextData(editor: ReactEditor, data: DataTransfer): boolean {
    return editor.insertTextData(data)
  },

  /**
   * Sets data from the currently selected fragment on a `DataTransfer`.
   */

  setFragmentData(
    editor: ReactEditor,
    data: DataTransfer,
    originEvent?: 'drag' | 'copy' | 'cut'
  ): void {
    editor.setFragmentData(data, originEvent)
  },

  /**
   * Find the native DOM element from a Slate node.
   */

  toDOMNode(editor: ReactEditor, node: Node): HTMLElement {
    const KEY_TO_ELEMENT = EDITOR_TO_KEY_TO_ELEMENT.get(editor)
    const domNode = Editor.isEditor(node)
      ? EDITOR_TO_ELEMENT.get(editor)
      : KEY_TO_ELEMENT?.get(ReactEditor.findKey(editor, node))

    if (!domNode) {
      throw new Error(
        `Cannot resolve a DOM node from Slate node: ${Scrubber.stringify(node)}`
      )
    }

    return domNode
  },

  /**
   * Find a native DOM selection point from a Slate point.
   */

  toDOMPoint(editor: ReactEditor, point: Point): DOMPoint {
    const [node] = Editor.node(editor, point.path)
    const el = ReactEditor.toDOMNode(editor, node)
    let domPoint: DOMPoint | undefined

    // If we're inside a void node, force the offset to 0, otherwise the zero
    // width spacing character will result in an incorrect offset of 1
    if (Editor.void(editor, { at: point })) {
      point = { path: point.path, offset: 0 }
    }

    // For each leaf, we need to isolate its content, which means filtering
    // to its direct text and zero-width spans. (We have to filter out any
    // other siblings that may have been rendered alongside them.)
    const selector = `[data-slate-string], [data-slate-zero-width]`
    const texts = Array.from(el.querySelectorAll(selector))
    let start = 0

    for (let i = 0; i < texts.length; i++) {
      const text = texts[i]
      const domNode = text.childNodes[0] as HTMLElement

      if (domNode == null || domNode.textContent == null) {
        continue
      }

      const { length } = domNode.textContent
      const attr = text.getAttribute('data-slate-length')
      const trueLength = attr == null ? length : parseInt(attr, 10)
      const end = start + trueLength

      // Prefer putting the selection inside the mark placeholder to ensure
      // composed text is displayed with the correct marks.
      const nextText = texts[i + 1]
      if (
        point.offset === end &&
        nextText?.hasAttribute('data-slate-mark-placeholder')
      ) {
        domPoint = [
          nextText,
          nextText.textContent?.startsWith('\uFEFF') ? 1 : 0,
        ]
        break
      }

      if (point.offset <= end) {
        const offset = Math.min(length, Math.max(0, point.offset - start))
        domPoint = [domNode, offset]
        break
      }

      start = end
    }

    if (!domPoint) {
      throw new Error(
        `Cannot resolve a DOM point from Slate point: ${Scrubber.stringify(
          point
        )}`
      )
    }

    return domPoint
  },

  /**
   * Find a native DOM range from a Slate `range`.
   *
   * Notice: the returned range will always be ordinal regardless of the direction of Slate `range` due to DOM API limit.
   *
   * there is no way to create a reverse DOM Range using Range.setStart/setEnd
   * according to https://dom.spec.whatwg.org/#concept-range-bp-set.
   */

  toDOMRange(editor: ReactEditor, range: Range): DOMRange {
    const { anchor, focus } = range
    const isBackward = Range.isBackward(range)
    const domAnchor = ReactEditor.toDOMPoint(editor, anchor)
    const domFocus = Range.isCollapsed(range)
      ? domAnchor
      : ReactEditor.toDOMPoint(editor, focus)

    const window = ReactEditor.getWindow(editor)
    const domRange = window.document.createRange()
    const [startNode, startOffset] = isBackward ? domFocus : domAnchor
    const [endNode, endOffset] = isBackward ? domAnchor : domFocus

    // A slate Point at zero-width Leaf always has an offset of 0 but a native DOM selection at
    // zero-width node has an offset of 1 so we have to check if we are in a zero-width node and
    // adjust the offset accordingly.
    const startEl = (isDOMElement(startNode)
      ? startNode
      : startNode.parentElement) as HTMLElement
    const isStartAtZeroWidth = !!startEl.getAttribute('data-slate-zero-width')
    const endEl = (isDOMElement(endNode)
      ? endNode
      : endNode.parentElement) as HTMLElement
    const isEndAtZeroWidth = !!endEl.getAttribute('data-slate-zero-width')

    domRange.setStart(startNode, isStartAtZeroWidth ? 1 : startOffset)
    domRange.setEnd(endNode, isEndAtZeroWidth ? 1 : endOffset)
    return domRange
  },

  /**
   * Find a Slate node from a native DOM `element`.
   */

  toSlateNode(editor: ReactEditor, domNode: DOMNode): Node {
    let domEl = isDOMElement(domNode) ? domNode : domNode.parentElement

    if (domEl && !domEl.hasAttribute('data-slate-node')) {
      domEl = domEl.closest(`[data-slate-node]`)
    }

    const node = domEl ? ELEMENT_TO_NODE.get(domEl as HTMLElement) : null

    if (!node) {
      throw new Error(`Cannot resolve a Slate node from DOM node: ${domEl}`)
    }

    return node
  },

  /**
   * Get the target range from a DOM `event`.
   */

  findEventRange(editor: ReactEditor, event: any): Range {
    if ('nativeEvent' in event) {
      event = event.nativeEvent
    }

    const { clientX: x, clientY: y, target } = event

    if (x == null || y == null) {
      throw new Error(`Cannot resolve a Slate range from a DOM event: ${event}`)
    }

    const node = ReactEditor.toSlateNode(editor, event.target)
    const path = ReactEditor.findPath(editor, node)

    // If the drop target is inside a void node, move it into either the
    // next or previous node, depending on which side the `x` and `y`
    // coordinates are closest to.
    if (Editor.isVoid(editor, node)) {
      const rect = target.getBoundingClientRect()
      const isPrev = editor.isInline(node)
        ? x - rect.left < rect.left + rect.width - x
        : y - rect.top < rect.top + rect.height - y

      const edge = Editor.point(editor, path, {
        edge: isPrev ? 'start' : 'end',
      })
      const point = isPrev
        ? Editor.before(editor, edge)
        : Editor.after(editor, edge)

      if (point) {
        const range = Editor.range(editor, point)
        return range
      }
    }

    // Else resolve a range from the caret position where the drop occured.
    let domRange
    const { document } = ReactEditor.getWindow(editor)

    // COMPAT: In Firefox, `caretRangeFromPoint` doesn't exist. (2016/07/25)
    if (document.caretRangeFromPoint) {
      domRange = document.caretRangeFromPoint(x, y)
    } else {
      const position = document.caretPositionFromPoint(x, y)

      if (position) {
        domRange = document.createRange()
        domRange.setStart(position.offsetNode, position.offset)
        domRange.setEnd(position.offsetNode, position.offset)
      }
    }

    if (!domRange) {
      throw new Error(`Cannot resolve a Slate range from a DOM event: ${event}`)
    }

    // Resolve a Slate range from the DOM range.
    const range = ReactEditor.toSlateRange(editor, domRange, {
      exactMatch: false,
      suppressThrow: false,
    })
    return range
  },

  /**
   * Find a Slate point from a DOM selection's `domNode` and `domOffset`.
   */

  toSlatePoint<T extends boolean>(
    editor: ReactEditor,
    domPoint: DOMPoint,
    options: {
      exactMatch: T
      suppressThrow: T
    }
  ): T extends true ? Point | null : Point {
    const { exactMatch, suppressThrow } = options
    const [nearestNode, nearestOffset] = exactMatch
      ? domPoint
      : normalizeDOMPoint(domPoint)
    const parentNode = nearestNode.parentNode as DOMElement
    let textNode: DOMElement | null = null
    let offset = 0

    if (parentNode) {
      const editorEl = ReactEditor.toDOMNode(editor, editor)
      const potentialVoidNode = parentNode.closest('[data-slate-void="true"]')
      // Need to ensure that the closest void node is actually a void node
      // within this editor, and not a void node within some parent editor. This can happen
      // if this editor is within a void node of another editor ("nested editors", like in
      // the "Editable Voids" example on the docs site).
      const voidNode =
        potentialVoidNode && editorEl.contains(potentialVoidNode)
          ? potentialVoidNode
          : null
      let leafNode = parentNode.closest('[data-slate-leaf]')
      let domNode: DOMElement | null = null

      // Calculate how far into the text node the `nearestNode` is, so that we
      // can determine what the offset relative to the text node is.
      if (leafNode) {
        textNode = leafNode.closest('[data-slate-node="text"]')

        if (textNode) {
          const window = ReactEditor.getWindow(editor)
          const range = window.document.createRange()
          range.setStart(textNode, 0)
          range.setEnd(nearestNode, nearestOffset)

          const contents = range.cloneContents()
          const removals = [
            ...Array.prototype.slice.call(
              contents.querySelectorAll('[data-slate-zero-width]')
            ),
            ...Array.prototype.slice.call(
              contents.querySelectorAll('[contenteditable=false]')
            ),
          ]

          removals.forEach(el => {
            // COMPAT: While composing at the start of a text node, some keyboards put
            // the text content inside the zero width space.
            if (
              IS_ANDROID &&
              !exactMatch &&
              el.hasAttribute('data-slate-zero-width') &&
              el.textContent.length > 0 &&
              el.textContext !== '\uFEFF'
            ) {
              if (el.textContent.startsWith('\uFEFF')) {
                el.textContent = el.textContent.slice(1)
              }

              return
            }

            el!.parentNode!.removeChild(el)
          })

          // COMPAT: Edge has a bug where Range.prototype.toString() will
          // convert \n into \r\n. The bug causes a loop when slate-react
          // attempts to reposition its cursor to match the native position. Use
          // textContent.length instead.
          // https://developer.microsoft.com/en-us/microsoft-edge/platform/issues/10291116/
          offset = contents.textContent!.length
          domNode = textNode
        }
      } else if (voidNode) {
        // For void nodes, the element with the offset key will be a cousin, not an
        // ancestor, so find it by going down from the nearest void parent and taking the
        // first one that isn't inside a nested editor.
        const leafNodes = voidNode.querySelectorAll('[data-slate-leaf]')
        for (let index = 0; index < leafNodes.length; index++) {
          const current = leafNodes[index]
          if (ReactEditor.hasDOMNode(editor, current)) {
            leafNode = current
            break
          }
        }

        // COMPAT: In read-only editors the leaf is not rendered.
        if (!leafNode) {
          offset = 1
        } else {
          textNode = leafNode.closest('[data-slate-node="text"]')!
          domNode = leafNode
          offset = domNode.textContent!.length
          domNode.querySelectorAll('[data-slate-zero-width]').forEach(el => {
            offset -= el.textContent!.length
          })
        }
      }

      if (
        domNode &&
        offset === domNode.textContent!.length &&
        // COMPAT: Android IMEs might remove the zero width space while composing,
        // and we don't add it for line-breaks.
        IS_ANDROID &&
        domNode.getAttribute('data-slate-zero-width') === 'z' &&
        domNode.textContent?.startsWith('\uFEFF') &&
        // COMPAT: If the parent node is a Slate zero-width space, editor is
        // because the text node should have no characters. However, during IME
        // composition the ASCII characters will be prepended to the zero-width
        // space, so subtract 1 from the offset to account for the zero-width
        // space character.
        (parentNode.hasAttribute('data-slate-zero-width') ||
          // COMPAT: In Firefox, `range.cloneContents()` returns an extra trailing '\n'
          // when the document ends with a new-line character. This results in the offset
          // length being off by one, so we need to subtract one to account for this.
          (IS_FIREFOX && domNode.textContent?.endsWith('\n\n')))
      ) {
        offset--
      }
    }

    if (IS_ANDROID && !textNode && !exactMatch) {
      const node = parentNode.hasAttribute('data-slate-node')
        ? parentNode
        : parentNode.closest('[data-slate-node]')

      if (node && ReactEditor.hasDOMNode(editor, node, { editable: true })) {
        const slateNode = ReactEditor.toSlateNode(editor, node)
        let { path, offset } = Editor.start(
          editor,
          ReactEditor.findPath(editor, slateNode)
        )

        if (!node.querySelector('[data-slate-leaf]')) {
          offset = nearestOffset
        }

        return { path, offset } as T extends true ? Point | null : Point
      }
    }

    if (!textNode) {
      if (suppressThrow) {
        return null as T extends true ? Point | null : Point
      }
      throw new Error(
        `Cannot resolve a Slate point from DOM point: ${domPoint}`
      )
    }

    // COMPAT: If someone is clicking from one Slate editor into another,
    // the select event fires twice, once for the old editor's `element`
    // first, and then afterwards for the correct `element`. (2017/03/03)
    const slateNode = ReactEditor.toSlateNode(editor, textNode!)
    const path = ReactEditor.findPath(editor, slateNode)
    return { path, offset } as T extends true ? Point | null : Point
  },

  /**
   * Find a Slate range from a DOM range or selection.
   */

  toSlateRange<T extends boolean>(
    editor: ReactEditor,
    domRange: DOMRange | DOMStaticRange | DOMSelection,
    options: {
      exactMatch: T
      suppressThrow: T
    }
  ): T extends true ? Range | null : Range {
    const { exactMatch, suppressThrow } = options
    const el = isDOMSelection(domRange)
      ? domRange.anchorNode
      : domRange.startContainer
    let anchorNode
    let anchorOffset
    let focusNode
    let focusOffset
    let isCollapsed

    if (el) {
      if (isDOMSelection(domRange)) {
        anchorNode = domRange.anchorNode
        anchorOffset = domRange.anchorOffset
        focusNode = domRange.focusNode
        focusOffset = domRange.focusOffset
        // COMPAT: There's a bug in chrome that always returns `true` for
        // `isCollapsed` for a Selection that comes from a ShadowRoot.
        // (2020/08/08)
        // https://bugs.chromium.org/p/chromium/issues/detail?id=447523
        if (IS_CHROME && hasShadowRoot()) {
          isCollapsed =
            domRange.anchorNode === domRange.focusNode &&
            domRange.anchorOffset === domRange.focusOffset
        } else {
          isCollapsed = domRange.isCollapsed
        }
      } else {
        anchorNode = domRange.startContainer
        anchorOffset = domRange.startOffset
        focusNode = domRange.endContainer
        focusOffset = domRange.endOffset
        isCollapsed = domRange.collapsed
      }
    }

    if (
      anchorNode == null ||
      focusNode == null ||
      anchorOffset == null ||
      focusOffset == null
    ) {
      throw new Error(
        `Cannot resolve a Slate range from DOM range: ${domRange}`
      )
    }

    const anchor = ReactEditor.toSlatePoint(
      editor,
      [anchorNode, anchorOffset],
      { exactMatch, suppressThrow }
    )
    if (!anchor) {
      return null as T extends true ? Range | null : Range
    }

    const focus = isCollapsed
      ? anchor
      : ReactEditor.toSlatePoint(editor, [focusNode, focusOffset], {
          exactMatch,
          suppressThrow,
        })
    if (!focus) {
      return null as T extends true ? Range | null : Range
    }

    let range: Range = { anchor: anchor as Point, focus: focus as Point }
    // if the selection is a hanging range that ends in a void
    // and the DOM focus is an Element
    // (meaning that the selection ends before the element)
    // unhang the range to avoid mistakenly including the void
    if (
      Range.isExpanded(range) &&
      Range.isForward(range) &&
      isDOMElement(focusNode) &&
      Editor.void(editor, { at: range.focus, mode: 'highest' })
    ) {
      range = Editor.unhangRange(editor, range, { voids: true })
    }

    return (range as unknown) as T extends true ? Range | null : Range
  },

  hasRange(editor: ReactEditor, range: Range): boolean {
    const { anchor, focus } = range
    return (
      Editor.hasPath(editor, anchor.path) && Editor.hasPath(editor, focus.path)
    )
  },

  /**
   * Experimental and android specific: Flush all pending diffs and cancel composition at the next possible time.
   */
  androidScheduleFlush(editor: Editor) {
    EDITOR_TO_SCHEDULE_FLUSH.get(editor)?.()
  },

  /**
   * Experimental and android specific: Get pending diffs
   */
  androidPendingDiffs(editor: Editor) {
    return EDITOR_TO_PENDING_DIFFS.get(editor)
  },
}<|MERGE_RESOLUTION|>--- conflicted
+++ resolved
@@ -1,6 +1,3 @@
-<<<<<<< HEAD
-import { Editor, Node, Path, Point, Range, Transforms, BaseEditor } from 'slate-latest'
-=======
 import {
   BaseEditor,
   Editor,
@@ -10,8 +7,7 @@
   Range,
   Scrubber,
   Transforms,
-} from 'slate'
->>>>>>> 82a10a38
+} from 'slate-latest'
 
 import { Key } from '../utils/key'
 import {
