--- conflicted
+++ resolved
@@ -1,11 +1,5 @@
 import React, { useRef } from 'react'
-<<<<<<< HEAD
-import { Range, Element, Text as SlateText } from 'slate-latest'
-
-import Leaf from './leaf'
-=======
-import { Element, Range, Text as SlateText } from 'slate'
->>>>>>> 82a10a38
+import { Element, Range, Text as SlateText } from 'slate-latest'
 import { ReactEditor, useSlateStatic } from '..'
 import { useIsomorphicLayoutEffect } from '../hooks/use-isomorphic-layout-effect'
 import { isDecoratorRangeListEqual } from '../utils/range-list'
