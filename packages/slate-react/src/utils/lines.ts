/**
 * Utilities for single-line deletion
 */

<<<<<<< HEAD
import { Range, Editor } from 'slate-latest'
import { ReactEditor } from '..'
=======
import { Range, Editor } from 'slate'
import { ReactEditor } from '../plugin/react-editor'
>>>>>>> 82a10a38

const doRectsIntersect = (rect: DOMRect, compareRect: DOMRect) => {
  const middle = (compareRect.top + compareRect.bottom) / 2

  return rect.top <= middle && rect.bottom >= middle
}

const areRangesSameLine = (
  editor: ReactEditor,
  range1: Range,
  range2: Range
) => {
  const rect1 = ReactEditor.toDOMRange(editor, range1).getBoundingClientRect()
  const rect2 = ReactEditor.toDOMRange(editor, range2).getBoundingClientRect()

  return doRectsIntersect(rect1, rect2) && doRectsIntersect(rect2, rect1)
}

/**
 * A helper utility that returns the end portion of a `Range`
 * which is located on a single line.
 *
 * @param {Editor} editor The editor object to compare against
 * @param {Range} parentRange The parent range to compare against
 * @returns {Range} A valid portion of the parentRange which is one a single line
 */
export const findCurrentLineRange = (
  editor: ReactEditor,
  parentRange: Range
): Range => {
  const parentRangeBoundary = Editor.range(editor, Range.end(parentRange))
  const positions = Array.from(Editor.positions(editor, { at: parentRange }))

  let left = 0
  let right = positions.length
  let middle = Math.floor(right / 2)

  if (
    areRangesSameLine(
      editor,
      Editor.range(editor, positions[left]),
      parentRangeBoundary
    )
  ) {
    return Editor.range(editor, positions[left], parentRangeBoundary)
  }

  if (positions.length < 2) {
    return Editor.range(
      editor,
      positions[positions.length - 1],
      parentRangeBoundary
    )
  }

  while (middle !== positions.length && middle !== left) {
    if (
      areRangesSameLine(
        editor,
        Editor.range(editor, positions[middle]),
        parentRangeBoundary
      )
    ) {
      right = middle
    } else {
      left = middle
    }

    middle = Math.floor((left + right) / 2)
  }

  return Editor.range(editor, positions[right], parentRangeBoundary)
}<|MERGE_RESOLUTION|>--- conflicted
+++ resolved
@@ -2,13 +2,8 @@
  * Utilities for single-line deletion
  */
 
-<<<<<<< HEAD
 import { Range, Editor } from 'slate-latest'
-import { ReactEditor } from '..'
-=======
-import { Range, Editor } from 'slate'
 import { ReactEditor } from '../plugin/react-editor'
->>>>>>> 82a10a38
 
 const doRectsIntersect = (rect: DOMRect, compareRect: DOMRect) => {
   const middle = (compareRect.top + compareRect.bottom) / 2
