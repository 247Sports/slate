{
  "name": "slate-history-latest",
  "description": "An operation-based history implementation for Slate editors.",
<<<<<<< HEAD
  "version": "0.66.1",
=======
  "version": "0.81.3",
>>>>>>> 82a10a38
  "license": "MIT",
  "repository": "git://github.com/ianstormtaylor/slate.git",
  "main": "dist/index.js",
  "module": "dist/index.es.js",
  "types": "dist/index.d.ts",
  "umd": "dist/slate-history.js",
  "umdMin": "dist/slate-history.min.js",
  "sideEffects": false,
  "files": [
    "dist/"
  ],
  "dependencies": {
    "is-plain-object": "^5.0.0"
  },
  "devDependencies": {
    "@babel/runtime": "^7.7.4",
    "lodash": "^4.17.21",
<<<<<<< HEAD
    "slate-hyperscript-latest": "^0.77.0",
    "slate-latest": "^0.78.0",
    "source-map-loader": "^0.2.4"
=======
    "slate": "^0.82.0",
    "slate-hyperscript": "^0.81.3",
    "source-map-loader": "^4.0.0"
>>>>>>> 82a10a38
  },
  "peerDependencies": {
    "slate-latest": ">=0.65.3"
  },
  "umdGlobals": {
    "slate": "Slate"
  },
  "keywords": [
    "editor",
    "history",
    "operation",
    "redo",
    "save",
    "slate",
    "stack",
    "undo"
  ]
}<|MERGE_RESOLUTION|>--- conflicted
+++ resolved
@@ -1,11 +1,7 @@
 {
   "name": "slate-history-latest",
   "description": "An operation-based history implementation for Slate editors.",
-<<<<<<< HEAD
-  "version": "0.66.1",
-=======
   "version": "0.81.3",
->>>>>>> 82a10a38
   "license": "MIT",
   "repository": "git://github.com/ianstormtaylor/slate.git",
   "main": "dist/index.js",
@@ -23,15 +19,9 @@
   "devDependencies": {
     "@babel/runtime": "^7.7.4",
     "lodash": "^4.17.21",
-<<<<<<< HEAD
-    "slate-hyperscript-latest": "^0.77.0",
-    "slate-latest": "^0.78.0",
-    "source-map-loader": "^0.2.4"
-=======
-    "slate": "^0.82.0",
-    "slate-hyperscript": "^0.81.3",
+    "slate-latest": "^0.82.0",
+    "slate-hyperscript-latest": "^0.81.3",
     "source-map-loader": "^4.0.0"
->>>>>>> 82a10a38
   },
   "peerDependencies": {
     "slate-latest": ">=0.65.3"
